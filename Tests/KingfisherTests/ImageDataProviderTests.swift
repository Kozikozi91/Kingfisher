//
//  ImageDataProviderTests.swift
//  Kingfisher
//
//  Created by onevcat on 2018/11/18.
//
//  Copyright (c) 2019 Wei Wang <onevcat@gmail.com>
//
//  Permission is hereby granted, free of charge, to any person obtaining a copy
//  of this software and associated documentation files (the "Software"), to deal
//  in the Software without restriction, including without limitation the rights
//  to use, copy, modify, merge, publish, distribute, sublicense, and/or sell
//  copies of the Software, and to permit persons to whom the Software is
//  furnished to do so, subject to the following conditions:
//
//  The above copyright notice and this permission notice shall be included in
//  all copies or substantial portions of the Software.
//
//  THE SOFTWARE IS PROVIDED "AS IS", WITHOUT WARRANTY OF ANY KIND, EXPRESS OR
//  IMPLIED, INCLUDING BUT NOT LIMITED TO THE WARRANTIES OF MERCHANTABILITY,
//  FITNESS FOR A PARTICULAR PURPOSE AND NONINFRINGEMENT. IN NO EVENT SHALL THE
//  AUTHORS OR COPYRIGHT HOLDERS BE LIABLE FOR ANY CLAIM, DAMAGES OR OTHER
//  LIABILITY, WHETHER IN AN ACTION OF CONTRACT, TORT OR OTHERWISE, ARISING FROM,
//  OUT OF OR IN CONNECTION WITH THE SOFTWARE OR THE USE OR OTHER DEALINGS IN
//  THE SOFTWARE.

import XCTest
@testable import Kingfisher

class ImageDataProviderTests: XCTestCase {
    
    func testLocalFileImageDataProvider() {
        let fm = FileManager.default
        let document = try! fm.url(for: .documentDirectory, in: .userDomainMask, appropriateFor: nil, create: true)
        let fileURL = document.appendingPathComponent("test")
        try! testImageData.write(to: fileURL)
        
        let provider = LocalFileImageDataProvider(fileURL: fileURL)
        XCTAssertEqual(provider.cacheKey, fileURL.localFileCacheKey)
        XCTAssertEqual(fileURL.cacheKey, fileURL.localFileCacheKey)
        
        XCTAssertEqual(provider.fileURL, fileURL)
        
        let exp = expectation(description: #function)
        provider.data { result in
            XCTAssertEqual(result.value, testImageData)
            try! fm.removeItem(at: fileURL)
            exp.fulfill()
        }

        waitForExpectations(timeout: 1, handler: nil)
    }
    
    func testLocalFileImageDataProviderAsync() async {
        let fm = FileManager.default
        let document = try! fm.url(for: .documentDirectory, in: .userDomainMask, appropriateFor: nil, create: true)
        let fileURL = document.appendingPathComponent("test")
        try! testImageData.write(to: fileURL)
        
        let provider = LocalFileImageDataProvider(fileURL: fileURL)
        XCTAssertEqual(provider.cacheKey, fileURL.localFileCacheKey)
        XCTAssertEqual(fileURL.cacheKey, fileURL.localFileCacheKey)
        
        XCTAssertEqual(provider.fileURL, fileURL)
        
        let value = try? await provider.data
        XCTAssertEqual(value, testImageData)
        try! fm.removeItem(at: fileURL)
    }

    func testLocalFileImageDataProviderMainQueue() {
        let fm = FileManager.default
        let document = try! fm.url(for: .documentDirectory, in: .userDomainMask, appropriateFor: nil, create: true)
        let fileURL = document.appendingPathComponent("test")
        try! testImageData.write(to: fileURL)
        
        let provider = LocalFileImageDataProvider(fileURL: fileURL, loadingQueue: .mainCurrentOrAsync)
        XCTAssertEqual(provider.cacheKey, fileURL.localFileCacheKey)
        XCTAssertEqual(provider.fileURL, fileURL)
        
        var called = false
        provider.data { result in
            XCTAssertEqual(result.value, testImageData)
            try! fm.removeItem(at: fileURL)
            called = true
        }

        XCTAssertTrue(called)
    }
<<<<<<< HEAD

=======
    
    func testAVAssetImageDataProviderCacheKeyVariesForRemote() {
        let remoteURL1 = URL(string: "https://example.com/1/hello.mp4")!
        let remoteURL2 = URL(string: "https://example.com/2/hello.mp4")!
        
        let provider1 = AVAssetImageDataProvider(assetURL: remoteURL1, seconds: 10)
        XCTAssertEqual(provider1.cacheKey, "https://example.com/1/hello.mp4_10.0")
        
        let provider2 = AVAssetImageDataProvider(assetURL: remoteURL2, seconds: 10)
        XCTAssertNotEqual(provider1.cacheKey, provider2.cacheKey)
    }
    
    // AVAssetImageDataProvider fix for appending to #1825
    func testAVAssetImageDataProviderCacheKeyConsistForDifferentAppSandbox() {
        let localURL1 = URL(string: "file:///Users/onevcat/Library/Developer/CoreSimulator/Devices/ABC/data/Containers/Bundle/Application/DEF/Kingfisher-Demo.app/video/hello.mp4")!
        let localURL2 = URL(string: "file:///Users/onevcat/Library/Developer/CoreSimulator/Devices/ABC/data/Containers/Bundle/Application/XYZ/Kingfisher-Demo.app/video/hello.mp4")!
        
        let provider1 = AVAssetImageDataProvider(assetURL: localURL1, seconds: 10)
        XCTAssertEqual(provider1.cacheKey, "\(URL.localFileCacheKeyPrefix)/Kingfisher-Demo.app/video/hello.mp4_10.0")
    
        let provider2 = AVAssetImageDataProvider(assetURL: localURL2, seconds: 10)
        XCTAssertEqual(provider1.cacheKey, provider2.cacheKey)
    }
    
    #if swift(>=5.5)
    #if canImport(_Concurrency)
    @available(iOS 13.0, macOS 10.15, tvOS 13.0, watchOS 6.0, *)
>>>>>>> 277f1ab2
    func testLocalFileImageDataProviderMainQueueAsync() async {
        let fm = FileManager.default
        let document = try! fm.url(for: .documentDirectory, in: .userDomainMask, appropriateFor: nil, create: true)
        let fileURL = document.appendingPathComponent("test")
        try! testImageData.write(to: fileURL)
        
        let provider = LocalFileImageDataProvider(fileURL: fileURL, loadingQueue: .mainCurrentOrAsync)
        XCTAssertEqual(provider.cacheKey, fileURL.localFileCacheKey)
        XCTAssertEqual(provider.fileURL, fileURL)
        
        var called = false
        let value = try? await provider.data
        XCTAssertEqual(value, testImageData)
        try! fm.removeItem(at: fileURL)
        called = true

        XCTAssertTrue(called)
    }
    
    func testLocalFileCacheKey() {
        let url1 = URL(string: "file:///Users/onevcat/Library/Developer/CoreSimulator/Devices/ABC/data/Containers/Bundle/Application/DEF/Kingfisher-Demo.app/images/kingfisher-1.jpg")!
        XCTAssertEqual(url1.localFileCacheKey, "\(URL.localFileCacheKeyPrefix)/Kingfisher-Demo.app/images/kingfisher-1.jpg")
    
        let url2 = URL(string: "file:///private/var/containers/Bundle/Application/ABC/Kingfisher-Demo.app/images/kingfisher-1.jpg")!
        XCTAssertEqual(url2.localFileCacheKey, "\(URL.localFileCacheKeyPrefix)/Kingfisher-Demo.app/images/kingfisher-1.jpg")
        
        let url3 = URL(string: "file:///private/var/containers/Bundle/Application/ABC/Kingfisher-Demo.app/images/kingfisher-1.jpg?foo=bar")!
        XCTAssertEqual(url3.localFileCacheKey, "\(URL.localFileCacheKeyPrefix)/Kingfisher-Demo.app/images/kingfisher-1.jpg?foo=bar")
        
        let url4 = URL(string: "file:///private/var/containers/Bundle/Application/ABC/Kingfisher-Demo.appex/images/kingfisher-1.jpg")!
        XCTAssertEqual(url4.localFileCacheKey, "\(URL.localFileCacheKeyPrefix)/Kingfisher-Demo.appex/images/kingfisher-1.jpg")
        
        let url5 = URL(string: "file:///private/var/containers/Bundle/Application/ABC/Kingfisher-Demo.other/images/kingfisher-1.jpg")!
        XCTAssertEqual(url5.localFileCacheKey, "\(URL.localFileCacheKeyPrefix)///private/var/containers/Bundle/Application/ABC/Kingfisher-Demo.other/images/kingfisher-1.jpg")
    }
    
    func testLocalFileExplicitKey() {
        let url1 = URL(string: "file:///Users/onevcat/Library/Developer/CoreSimulator/Devices/ABC/data/Containers/Bundle/Application/DEF/Kingfisher-Demo.app/images/kingfisher-1.jpg")!
        let imageResource = KF.ImageResource(downloadURL: url1, cacheKey: "hello")
        let source = imageResource.convertToSource()
        XCTAssertEqual(source.cacheKey, "hello")
    }
    
    func testBase64ImageDataProvider() {
        let base64String = testImageData.base64EncodedString()
        let provider = Base64ImageDataProvider(base64String: base64String, cacheKey: "123")
        XCTAssertEqual(provider.cacheKey, "123")
        var syncCalled = false
        provider.data { result in
            XCTAssertEqual(result.value, testImageData)
            syncCalled = true
        }
        
        XCTAssertTrue(syncCalled)
    }
    
}<|MERGE_RESOLUTION|>--- conflicted
+++ resolved
@@ -87,9 +87,6 @@
 
         XCTAssertTrue(called)
     }
-<<<<<<< HEAD
-
-=======
     
     func testAVAssetImageDataProviderCacheKeyVariesForRemote() {
         let remoteURL1 = URL(string: "https://example.com/1/hello.mp4")!
@@ -114,10 +111,7 @@
         XCTAssertEqual(provider1.cacheKey, provider2.cacheKey)
     }
     
-    #if swift(>=5.5)
-    #if canImport(_Concurrency)
-    @available(iOS 13.0, macOS 10.15, tvOS 13.0, watchOS 6.0, *)
->>>>>>> 277f1ab2
+
     func testLocalFileImageDataProviderMainQueueAsync() async {
         let fm = FileManager.default
         let document = try! fm.url(for: .documentDirectory, in: .userDomainMask, appropriateFor: nil, create: true)
