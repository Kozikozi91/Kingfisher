--- conflicted
+++ resolved
@@ -381,17 +381,13 @@
     }
     
     private func callbackWithImage(image: Image?, error: NSError?, imageURL: NSURL, originalData: NSData?) {
-<<<<<<< HEAD
-        if let callbackPairs = fetchLoadForKey(imageURL)?.callbacks {
-            let options = fetchLoadForKey(imageURL)?.options ?? KingfisherEmptyOptionsInfo
-=======
         
         guard let downloader = downloadHolder else {
             return
         }
         
         if let callbackPairs = downloader.fetchLoadForKey(imageURL)?.callbacks {
->>>>>>> e1052003
+            let options = downloader.fetchLoadForKey(imageURL)?.options ?? KingfisherEmptyOptionsInfo
             
             downloader.cleanForURL(imageURL)
             
