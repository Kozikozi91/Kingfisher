--- conflicted
+++ resolved
@@ -78,21 +78,18 @@
 /**
 The error code.
 
-- BadData: The downloaded data is not an image or the data is corrupted.
-- NotModified: The remote server responsed a 304 code. No image data downloaded.
-- NotCached: The image rquested is not in cache but OnlyFromCache is activated.
-- InvalidURL: The URL is invalid.
+- badData: The downloaded data is not an image or the data is corrupted.
+- notModified: The remote server responsed a 304 code. No image data downloaded.
+- invalidStatusCode: The HTTP status code in response is not valid. 
+- notCached: The image rquested is not in cache but .onlyFromCache is activated.
+- invalidURL: The URL is invalid.
 */
 public enum KingfisherError: Int {
     case badData = 10000
     case notModified = 10001
-    case InvalidStatusCode = 10002
-<<<<<<< HEAD
+    case invalidStatusCode = 10002
+    case notCached = 10003
     case invalidURL = 20000
-=======
-    case NotCached = 10003
-    case InvalidURL = 20000
->>>>>>> b4c918db
 }
 
 /// Protocol of `ImageDownloader`.
@@ -106,6 +103,28 @@
     - parameter response:   The response object of the downloading process.
     */
     @objc optional func imageDownloader(_ downloader: ImageDownloader, didDownloadImage image: Image, forURL URL: URL, withResponse response: URLResponse)
+    
+    
+    /**
+    Check if a received HTTP status code is valid or not. 
+    By default, a status code between 200 to 400 (not included) is considered as valid.
+    If an invalid code is received, the downloader will raise an .invalidStatusCode error.
+    It has a `userInfo` which includes this statusCode and localizedString error message.
+     
+    - parameter code: The received HTTP status code.
+    
+    - returns: Whether this HTTP status code is valid or not.
+     
+    - Note: If the default 200 to 400 valid code does not suit your need, 
+            you can implement this method to change that behavior.
+    */
+    func isValidStatusCode(code: Int) -> Bool
+}
+
+extension ImageDownloaderDelegate {
+    func isValidStatusCode(code: Int) -> Bool {
+        return (200..<400).contains(code)
+    }
 }
 
 /// Protocol indicates that an authentication challenge could be handled.
@@ -374,10 +393,10 @@
     */
     internal func urlSession(_ session: URLSession, dataTask: URLSessionDataTask, didReceive response: URLResponse, completionHandler: (URLSession.ResponseDisposition) -> Void) {
         
-        // If server response is not 200,201 or 304, inform the callback handler with InvalidStatusCode error.
-        // InvalidStatusCode error has userInfo which include statusCode and localizedString.
-        if let statusCode = (response as? HTTPURLResponse)?.statusCode, let URL = dataTask.originalRequest?.url, statusCode != 200 && statusCode != 201 && statusCode != 304 {
-            callbackWithImage(nil, error: NSError(domain: KingfisherErrorDomain, code: KingfisherError.InvalidStatusCode.rawValue, userInfo: ["statusCode": statusCode, "localizedStringForStatusCode": HTTPURLResponse.localizedString(forStatusCode: statusCode)]), imageURL: URL, originalData: nil)
+        if let statusCode = (response as? HTTPURLResponse)?.statusCode,
+                  let URL = dataTask.originalRequest?.url, !isValidStatusCode(code: statusCode)
+        {
+            callbackWithImage(nil, error: NSError(domain: KingfisherErrorDomain, code: KingfisherError.invalidStatusCode.rawValue, userInfo: ["statusCode": statusCode, "localizedStringForStatusCode": HTTPURLResponse.localizedString(forStatusCode: statusCode)]), imageURL: URL, originalData: nil)
         }
         
         completionHandler(Foundation.URLSession.ResponseDisposition.allow)
@@ -489,4 +508,12 @@
             }
         })
     }
+    
+    private func isValidStatusCode(code: Int) -> Bool {
+        if let delegate = downloadHolder?.delegate {
+            return delegate.isValidStatusCode(code: code)
+        } else {
+            return (200..<400).contains(code)
+        }
+    }
 }