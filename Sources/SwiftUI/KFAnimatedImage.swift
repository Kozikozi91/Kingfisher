--- conflicted
+++ resolved
@@ -56,13 +56,8 @@
 #endif
 
 /// A wrapped `UIViewRepresentable` of `AnimatedImageView`
-<<<<<<< HEAD
-@available(iOS 14.0, tvOS 14.0, watchOS 7.0, *)
-public struct KFAnimatedImageViewRepresenter: UIViewRepresentable, KFImageHoldingView {
-=======
 @available(iOS 14.0, macOS 11.0, tvOS 14.0, watchOS 7.0, *)
 public struct KFAnimatedImageViewRepresenter: KFCrossPlatformViewRepresentable, KFImageHoldingView {
->>>>>>> ac3268e5
     public typealias RenderingView = AnimatedImageView
     public static func created(from image: KFCrossPlatformImage?, context: KFImage.Context<Self>) -> KFAnimatedImageViewRepresenter {
         KFAnimatedImageViewRepresenter(image: image, context: context)
