--- conflicted
+++ resolved
@@ -27,20 +27,11 @@
 
   s.swift_versions = ['5.0']
 
-<<<<<<< HEAD
   s.ios.deployment_target = "13.0"
   s.tvos.deployment_target = "13.0"
   s.osx.deployment_target = "10.15"
   s.watchos.deployment_target = "6.0"
-  # Wait for CocoaPods 1.13.0 (visionOS support)
-  # s.visionos.deployment_target = "1.0"
-=======
-  s.ios.deployment_target = "12.0"
-  s.tvos.deployment_target = "12.0"
-  s.osx.deployment_target = "10.14"
-  s.watchos.deployment_target = "5.0"
   s.visionos.deployment_target = "1.0"
->>>>>>> 5b92f029
 
   s.source       = { :git => "https://github.com/onevcat/Kingfisher.git", :tag => s.version }
   s.source_files  = ["Sources/**/*.swift"]
